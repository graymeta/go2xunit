--- conflicted
+++ resolved
@@ -1,10 +1,8 @@
-<<<<<<< HEAD
-2013-09-27 version 0.2.2
+2013-09-27 version 0.2.3
     * Handle [no test files] (issue #4)
-=======
+
 2013-09-17 version 0.2.2
     * Add "testsuites" when multiple (issue #3)
->>>>>>> 9403acb2
 
 2013-09-14 version 0.2.1
     * More code cleanup
