2013-06-12 version 0.1.1
<<<<<<< HEAD
    * testcases node added for bamboo compatibility 
=======
    * testcases node added for bamboo compatibility, some dummy change.
		
>>>>>>> 6a36a467

2012-07-23 version 0.1.1
    * Fix edge case with FAIL (thanks Thomas Pelletier)

2012-04-06 version 0.1.0
    * Initial release<|MERGE_RESOLUTION|>--- conflicted
+++ resolved
@@ -1,11 +1,6 @@
 2013-06-12 version 0.1.1
-<<<<<<< HEAD
-    * testcases node added for bamboo compatibility 
-=======
-    * testcases node added for bamboo compatibility, some dummy change.
-		
->>>>>>> 6a36a467
-
+    * testcases node added for bamboo compatibility, some dummy change. 
+	
 2012-07-23 version 0.1.1
     * Fix edge case with FAIL (thanks Thomas Pelletier)
 
