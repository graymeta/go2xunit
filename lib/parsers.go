--- conflicted
+++ resolved
@@ -8,43 +8,6 @@
 	"strings"
 )
 
-<<<<<<< HEAD
-=======
-const (
-	// gotest regular expressions
-
-	// === RUN TestAdd
-	gtStartRE = "^=== RUN:?[[:space:]]+([a-zA-Z_][^[:space:]]*)"
-
-	// --- PASS: TestSub (0.00 seconds)
-	// --- FAIL: TestSubFail (0.00 seconds)
-	// --- SKIP: TestSubSkip (0.00 seconds)
-	gtEndRE = "--- (PASS|FAIL|SKIP):[[:space:]]+([a-zA-Z_][^[:space:]]*) \\((-?\\d+(.\\d+)?)"
-
-	// FAIL	_/home/miki/Projects/goroot/src/xunit	0.004s
-	// ok  	_/home/miki/Projects/goroot/src/anotherTest	0.000s
-	gtSuiteRE = "^(ok|FAIL)[ \t]+([^ \t]+)[ \t]+(-?\\d+.\\d+)"
-
-	// ?       alipay  [no test files]
-	gtNoFilesRE = "^\\?.*\\[no test files\\]$"
-	// FAIL    node/config [build failed]
-	gtBuildFailedRE = `^FAIL.*\[(build|setup) failed\]$`
-
-	// gocheck regular expressions
-
-	// START: mmath_test.go:16: MySuite.TestAdd
-	gcStartRE = "START: [^:]+:[^:]+: ([A-Za-z_][[:word:]]*).([A-Za-z_][[:word:]]*)"
-
-	// PASS: mmath_test.go:16: MySuite.TestAdd	0.000s
-	// FAIL: mmath_test.go:35: MySuite.TestDiv
-	gcEndRE = "(PASS|FAIL|SKIP|PANIC|MISS): [^:]+:[^:]+: ([A-Za-z_][[:word:]]*).([A-Za-z_][[:word:]]*)[[:space:]]?(-?[0-9]+.[0-9]+)?"
-
-	// FAIL	go2xunit/demo-gocheck	0.008s
-	// ok  	go2xunit/demo-gocheck	0.008s
-	gcSuiteRE = "^(ok|FAIL)[ \t]+([^ \t]+)[ \t]+(-?\\d+.\\d+)"
-)
-
->>>>>>> aaee8a42
 var (
 	matchDatarace = regexp.MustCompile("^WARNING: DATA RACE$").MatchString
 )
